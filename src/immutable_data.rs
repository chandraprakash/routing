// Copyright 2015 MaidSafe.net limited.
//
// This SAFE Network Software is licensed to you under (1) the MaidSafe.net Commercial License,
// version 1.0 or later, or (2) The General Public License (GPL), version 3, depending on which
// licence you accepted on initial access to the Software (the "Licences").
//
// By contributing code to the SAFE Network Software, or to this project generally, you agree to be
// bound by the terms of the MaidSafe Contributor Agreement, version 1.0.  This, along with the
// Licenses can be found in the root directory of this project at LICENSE, COPYING and CONTRIBUTOR.
//
// Unless required by applicable law or agreed to in writing, the SAFE Network Software distributed
// under the GPL Licence is distributed on an "AS IS" BASIS, WITHOUT WARRANTIES OR CONDITIONS OF ANY
// KIND, either express or implied.
//
// Please review the Licences for the specific language governing permissions and limitations
// relating to use of the SAFE Network Software.

use rustc_serialize::{Decoder, Encodable, Encoder};
use NameType;
use sodiumoxide::crypto;

<<<<<<< HEAD
#[derive(Clone, Eq, PartialEq, PartialOrd, Ord, RustcEncodable, RustcDecodable, Debug)]
=======
#[derive(Clone, Eq, PartialEq, Ord, PartialOrd, RustcEncodable, RustcDecodable, Debug)]
>>>>>>> d1851319
pub enum ImmutableDataType {
    Normal,
    Backup,
    Sacrificial,
}

/// ImmutableData
/// hash == SHA512
<<<<<<< HEAD
#[derive(Clone, Eq, PartialEq, PartialOrd, Ord, RustcEncodable, RustcDecodable, Debug)]
=======
#[derive(Clone, Eq, PartialEq, Ord, PartialOrd, RustcEncodable, RustcDecodable, Debug)]
>>>>>>> d1851319
pub struct ImmutableData {
    type_tag: ImmutableDataType,
    value: Vec<u8>,
}

impl ImmutableData {

    /// Creates a new instance of ImmutableData
    pub fn new(type_tag: ImmutableDataType, value: Vec<u8>) -> ImmutableData {
        ImmutableData {
            type_tag: type_tag,
            value: value,
        }
    }

    /// Returns the value
    pub fn value(&self) -> &Vec<u8> {
        &self.value
    }

    /// Returns the type
    pub fn get_type_tag(&self) -> &ImmutableDataType {
        &self.type_tag
    }

    /// Returns name ensuring invariant
    pub fn name(&self) -> NameType {
        let digest = crypto::hash::sha512::hash(&self.value);
        match self.type_tag {
        ImmutableDataType::Normal => return NameType(digest.0),
        ImmutableDataType::Backup => return NameType(crypto::hash::sha512::hash(&digest.0).0),
        ImmutableDataType::Sacrificial => return NameType(crypto::hash::sha512::hash(
            &crypto::hash::sha512::hash(&digest.0).0).0)
        }
    }

    pub fn payload_size(&self) -> usize {
        self.value.len()
    }
}


#[cfg(test)]
mod test {
    extern crate rand;

    use super::{ImmutableData, ImmutableDataType};
    use self::rand::Rng;
    use rustc_serialize::hex::ToHex;
    use sodiumoxide::crypto;

    fn generate_random() -> Vec<u8> {
        let size = 64;
        let mut data = Vec::with_capacity(size);
        let mut rng = rand::thread_rng();
        for _ in 0..size {
            data.push(rng.gen::<u8>());
        }
        data
    }

    #[test]
    fn deterministic_test() {

        let value = "immutable data value".to_string().into_bytes();
        // Normal
        let immutable_data = ImmutableData::new(ImmutableDataType::Normal, value);
        let immutable_data_name = immutable_data.name().0.as_ref().to_hex();
        let expected_immutable_data_name =
                "9f1c9e526f47e36d782de464ea9df0a31a5c19c321f2a5d9c8faacdda4d59abc\
                 713445c8c853e1842d7c2c2311650df1ee24107371935b6be88a10cbf4cd2f8f";
        assert_eq!(&expected_immutable_data_name, &immutable_data_name);
        // Backup
        let immutable_data_backup = ImmutableData::new(ImmutableDataType::Backup, immutable_data.value().clone());
        let immutable_data_backup_name = immutable_data_backup.name().0.as_ref().to_hex();
        let expected_immutable_data_backup_name = "8c6377c848321dd3c6886a53b1a2bc28a5bc8ce35ac85d10d75467\
                                                   a5df9434abaee19ce2c710507533d306302b165b4387458b752579fc15e520daaf984a2e38";
        assert_eq!(&expected_immutable_data_backup_name, &immutable_data_backup_name);
        // Sacrificial
        let immutable_data_sacrificial = ImmutableData::new(ImmutableDataType::Sacrificial, immutable_data.value().clone());
        let immutable_data_sacrificial_name = immutable_data_sacrificial.name().0.as_ref().to_hex();
        let expected_immutable_data_sacrificial_name ="ecb6c761c35d4da33b25057fbf6161e68711f9e0c11122732e62661\
                                                     340e630d3c59f7c165f4862d51db5254a38ab9b15a9b8af431e8500a4eb558b9136bd4135";
        assert_eq!(&expected_immutable_data_sacrificial_name, &immutable_data_sacrificial_name);
    }

    #[test]
    fn name_is_hash_of_lesser_type_name() {
        let value = generate_random();
        let normal = ImmutableData::new(ImmutableDataType::Normal, value.clone());
        let backup = ImmutableData::new(ImmutableDataType::Backup, value.clone());
        let sacrificial = ImmutableData::new(ImmutableDataType::Sacrificial, value.clone());
        assert_eq!(normal.name().0.as_ref().to_hex(), crypto::hash::sha512::hash(&value).0.to_hex());
        assert_eq!(backup.name().0.as_ref().to_hex(), crypto::hash::sha512::hash(&normal.name().0).0.to_hex());
        assert_eq!(sacrificial.name().0.as_ref().to_hex(), crypto::hash::sha512::hash(&backup.name().0).0.to_hex());
    }

}<|MERGE_RESOLUTION|>--- conflicted
+++ resolved
@@ -19,11 +19,7 @@
 use NameType;
 use sodiumoxide::crypto;
 
-<<<<<<< HEAD
-#[derive(Clone, Eq, PartialEq, PartialOrd, Ord, RustcEncodable, RustcDecodable, Debug)]
-=======
 #[derive(Clone, Eq, PartialEq, Ord, PartialOrd, RustcEncodable, RustcDecodable, Debug)]
->>>>>>> d1851319
 pub enum ImmutableDataType {
     Normal,
     Backup,
@@ -32,11 +28,7 @@
 
 /// ImmutableData
 /// hash == SHA512
-<<<<<<< HEAD
-#[derive(Clone, Eq, PartialEq, PartialOrd, Ord, RustcEncodable, RustcDecodable, Debug)]
-=======
 #[derive(Clone, Eq, PartialEq, Ord, PartialOrd, RustcEncodable, RustcDecodable, Debug)]
->>>>>>> d1851319
 pub struct ImmutableData {
     type_tag: ImmutableDataType,
     value: Vec<u8>,
