// Copyright 2015 MaidSafe.net limited
// This MaidSafe Software is licensed to you under (1) the MaidSafe.net Commercial License,
// version 1.0 or later, or (2) The General Public License (GPL), version 3, depending on which
// licence you accepted on initial access to the Software (the "Licences").
// By contributing code to the MaidSafe Software, or to this project generally, you agree to be
// bound by the terms of the MaidSafe Contributor Agreement, version 1.0, found in the root
// directory of this project at LICENSE, COPYING and CONTRIBUTOR respectively and also
// available at: http://www.maidsafe.net/licenses
// Unless required by applicable law or agreed to in writing, the MaidSafe Software distributed
// under the GPL Licence is distributed on an "AS IS" BASIS, WITHOUT WARRANTIES OR CONDITIONS
// OF ANY KIND, either express or implied.
// See the Licences for the specific language governing permissions and limitations relating to
// use of the MaidSafe
// Software.

extern crate rand;

use sodiumoxide;
use crust;
use std::sync::{Arc, mpsc, Mutex};
use std::sync::mpsc::{Receiver};
use facade::*;
use super::*;
use std::net::{SocketAddr};
use std::str::FromStr;
use std::collections::HashSet;

use routing_table::RoutingTable;
use types::DhtId;
use message_header::MessageHeader;
use messages;
use messages::get_data::GetData;
use messages::get_data_response::GetDataResponse;
use messages::put_data::PutData;
use messages::put_data_response::PutDataResponse;
use messages::connect::ConnectRequest;
use messages::connect_response::ConnectResponse;
use messages::find_group::FindGroup;
use messages::find_group_response::FindGroupResponse;
use messages::{RoutingMessage, MessageTypeTag};
use rustc_serialize::{Decodable, Encodable};
use cbor::{Encoder, Decoder};

use types::RoutingTrait;

type ConnectionManager = crust::ConnectionManager<DhtId>;
type Event             = crust::Event<DhtId>;
type Bytes             = Vec<u8>;

type RecvResult = Result<(),()>;

/// DHT node
pub struct RoutingNode<F: Facade> {
    facade: Arc<Mutex<F>>,
    pmid: types::Pmid,
    own_id: DhtId,
    event_input: Receiver<Event>,
    connection_manager: ConnectionManager,
    all_connections: HashSet<DhtId>,
    routing_table: RoutingTable,
    accepting_on: Option<u16>,
    message_id: u32,
    bootstrap_node_id: Option<types::DhtId>,
}

impl<F> RoutingNode<F> where F: Facade {
    pub fn new(id: DhtId, my_facade: F) -> RoutingNode<F> {
        sodiumoxide::init(); // enable shared global (i.e. safe to mutlithread now)
        let (event_output, event_input) = mpsc::channel();
        let pmid = types::Pmid::new();
        let own_id = pmid.get_name();
        let cm = crust::ConnectionManager::new(own_id.clone(), event_output);
        let accepting_on = cm.start_accepting().ok();

        RoutingNode { facade: Arc::new(Mutex::new(my_facade)),
                      pmid : pmid,
                      own_id : own_id.clone(),
                      event_input: event_input,
                      connection_manager: cm,
                      all_connections: HashSet::new(),
                      routing_table : RoutingTable::new(own_id),
                      accepting_on: accepting_on,
                      message_id: rand::random::<u32>(),
                      bootstrap_node_id: None,
                    }
    }

    pub fn accepting_on(&self) -> Option<SocketAddr> {
        self.accepting_on.and_then(|port| {
            SocketAddr::from_str(&format!("127.0.0.1:{}", port)).ok()
        })
    }

    /// Retreive something from the network (non mutating) - Direct call
    pub fn get(&self, type_id: u64, name: DhtId) { unimplemented!()}

    /// Add something to the network, will always go via ClientManager group
    pub fn put(&self, name: DhtId, content: Vec<u8>) { unimplemented!() }

    /// Mutate something on the network (you must prove ownership) - Direct call
    pub fn post(&self, name: DhtId, content: Vec<u8>) { unimplemented!() }

    //fn get_facade(&'a mut self) -> &'a Facade {
    //    self.facade
    //}

    pub fn add_bootstrap(&self, endpoint: SocketAddr) {
        let _ = self.connection_manager.connect(
            endpoint,
            self.encode(&self.construct_find_group_msg()));
    }

    pub fn run(&mut self) {
        loop {
            let event = self.event_input.recv();

            if event.is_err() { return; }

            match event.unwrap() {
                crust::Event::NewMessage(id, bytes) => {
                    if self.message_received(&id, bytes).is_err() {
                        let _ = self.connection_manager.drop_node(id);
                    }
                },
                crust::Event::Connect(id) => {
                    self.handle_new_connection(id);
                },
                crust::Event::Accept(id, bytes) => {
                    self.handle_new_connection(id.clone());
                    if self.message_received(&id, bytes).is_err() {
                        let _ = self.connection_manager.drop_node(id);
                    }
                },
                crust::Event::LostConnection(id) => {
                    self.handle_lost_connection(id);
                }
            }
        }
    }

    fn next_endpoint_pair(&self)->(types::EndPoint, types::EndPoint) {
      unimplemented!();  // FIXME (Peter)
    }

    fn handle_new_connection(&mut self, peer_id: DhtId) {
        self.all_connections.insert(peer_id);

        if false {  // if unexpected connection, its likely
            //add to non_routing_list;
        } else {
            // let peer_node_info = NodeInfo {};
            // if !(self.routing_table.add_node(&peer_id)) {
            //     self.connection.drop_node(peer_id);
            // }
        }
        // handle_curn
    }

    fn handle_lost_connection(&mut self, peer_id: DhtId) {
        self.routing_table.drop_node(&peer_id);
        self.all_connections.remove(&peer_id);
        // remove from the non routing list
        // handle_curn
    }

    fn message_received(&mut self, peer_id: &DhtId, serialised_message: Bytes) -> RecvResult {
        // Parse
        let msg = self.decode::<RoutingMessage>(&serialised_message);

        if msg.is_none() {
            println!("Problem parsing message of size {} from {:?}",
                     serialised_message.len(), peer_id);
            return Err(());
        }

        let msg    = msg.unwrap();
        let header = msg.message_header;
        let body   = msg.serialised_body;

        // filter check
        // add to filter
        // add to cache
        // cache check / response
        // SendSwarmOrParallel
        // handle relay request/response
        // switch message type

        match msg.message_type {
            MessageTypeTag::Connect => self.handle_connect(header, body),
            //ConnectResponse,
            MessageTypeTag::FindGroup => self.handle_find_group(header, body),
            //FindGroupResponse,
            //GetData,
            //GetDataResponse,
            //GetClientKey,
            //GetClientKeyResponse,
            //GetGroupKey,
            //GetGroupKeyResponse,
            //Post,
            //PostResponse,
            //PutData,
            //PutDataResponse,
            //PutKey,
            //AccountTransfer
            _ => {
                println!("unhandled message from {:?}", peer_id);
                Err(())
            }
        }
    }

    fn handle_connect(&self, original_header: MessageHeader, body: Bytes) -> RecvResult {
        println!("{:?} received ConnectRequest", self.own_id);
        let connect_request = try!(self.decode::<ConnectRequest>(&body).ok_or(()));

        if !(self.routing_table.check_node(&connect_request.requester_id)) {
           return Err(());
        }
        let (receiver_local, receiver_external) = self.next_endpoint_pair();
        let connect_response = ConnectResponse {
                                requester_local: connect_request.local,
                                requester_external: connect_request.external,
                                receiver_local: receiver_local,
                                receiver_external: receiver_external,
                                requester_id: connect_request.requester_id,
                                receiver_id: self.own_id.clone(),
                                receiver_fob: types::PublicPmid::new(&self.pmid) };

        debug_assert!(connect_request.receiver_id == self.own_id);
        Ok(())
        // Serialise message

        // if (bootstrap_node_) {
        // SendToBootstrapNode(message);
        // }
        // SendSwarmOrParallel();
        // if (original_header.ReplyToAddress())
        // SendToNonRoutingNode((*original_header.ReplyToAddress()).data, message);


        // Add connection
        // AddNodeAccept
    }

    fn handle_connect_response(&self, connect_response: ConnectResponse) {
        if !(self.routing_table.check_node(&connect_response.receiver_id)) {
           return;
        }
        // AddNode
        // self.connection_manager.connect();
    }

    fn handle_find_group(&self, original_header: MessageHeader, body: Bytes) -> RecvResult {
        println!("{:?} received FindGroup", self.own_id);
        let find_group = try!(self.decode::<FindGroup>(&body).ok_or(()));
        let close_group = self.routing_table.our_close_group();
        let mut group: Vec<types::PublicPmid> =  vec![];;
        for x in close_group {
            // group.push(x.fob);  // FIXME (Ben)
        }
        // add ourselves
        group.push(types::PublicPmid::new(&self.pmid));
        let find_group_response = FindGroupResponse { target_id: find_group.target_id.clone(),
                                                      group: group };

        // Make MessageHeader
<<<<<<< HEAD
        let header = MessageHeader::new(
            self.message_id,
            original_header.send_to(),
            self.our_group_address(find_group.target_id.clone()),
            types::Authority::NaeManager,
            None,
        );
        Some(())
=======
        // let header = message_header::MessageHeader::new(
        //     self.message_id,
        //     original_header.send_to(),
        //     types::SourceAddress{ from_node: self.own_id.clone(), from_group: Some(find_group.target_id.clone()),
        //                           reply_to: None},  // FIXME implement OurSourceAddress
        //     types::Authority::NaeManager,
        //     None,
        // );
        Ok(())
>>>>>>> 244be710
    }

    fn handle_find_group_response(find_group_response: FindGroupResponse, original_header: MessageHeader) {
        unimplemented!();
    }

    fn handle_get_data(get_data: GetData, original_header: MessageHeader) {
        unimplemented!();
    }

    fn handle_get_data_response(get_data_response: GetDataResponse, original_header: MessageHeader) {
        // need to call facade handle_get_response
        unimplemented!();
    }

    // // for clients, below methods are required
    fn handle_put_data(put_data: PutData, original_header: MessageHeader) {
        // need to call facade handle_get_response
        unimplemented!();
    }

    fn handle_put_data_response(put_data_response: PutDataResponse, original_header: MessageHeader) {
        // need to call facade handle_put_response
        unimplemented!();
    }

    fn decode<T>(&self, bytes: &Bytes) -> Option<T> where T: Decodable {
        let mut dec = Decoder::from_bytes(&bytes[..]);
        dec.decode().next().and_then(|result| result.ok())
    }

    fn encode<T>(&self, value: &T) -> Bytes where T: Encodable
    {
        let mut enc = Encoder::from_memory();
        let _ = enc.encode(&[value]);
        enc.into_bytes()
    }

    fn our_source_address(&self) -> types::SourceAddress {
        if self.bootstrap_node_id.is_some() {
            let bootstrap_node_id = self.bootstrap_node_id.clone();
            return types::SourceAddress{ from_node: bootstrap_node_id.unwrap(), from_group: None,
                                reply_to: Some(self.own_id.clone()) }
        } else {
            return types::SourceAddress{ from_node: self.own_id.clone(), from_group: None,
                                reply_to: None }
        }
    }

    fn our_group_address(&self, group_id: DhtId) -> types::SourceAddress {
        types::SourceAddress{ from_node: self.own_id.clone(), from_group: Some(group_id.clone()),
                                reply_to: None }
    }

    fn construct_header(&self) -> MessageHeader {
        // TODO: Replace with sane values.
        MessageHeader{ message_id: 0 /* TODO */,
                       destination: types::DestinationAddress{
                           dest:     DhtId::generate_random(),
                           reply_to: None
                       },
                       source: types::SourceAddress{
                           from_node:  self.own_id.clone(),
                           from_group: None,
                           reply_to:   None
                       },
                       authority: types::Authority::Unknown,
                       signature: None
        }
    }

    fn construct_find_group_msg(&self) -> RoutingMessage {
        // TODO: Replace with sane values.
        RoutingMessage{
            message_type:    messages::MessageTypeTag::FindGroup,
            message_header:  self.construct_header(),
            serialised_body: self.encode(&FindGroup{ requester_id: self.own_id.clone(),
                                                     target_id:    self.own_id.clone()
                                                   })
        }
    }
// template <typename Child>
// SourceAddress RoutingNode<Child>::OurSourceAddress() const {
//   if (bootstrap_node_)
//     return SourceAddress(NodeAddress(*bootstrap_node_), boost::none, ReplyToAddress(OurId()));
//   else
//     return SourceAddress(NodeAddress(OurId()), boost::none, boost::none);
// }

// template <typename Child>
// SourceAddress RoutingNode<Child>::OurSourceAddress(GroupAddress group) const {
//   return SourceAddress(NodeAddress(OurId()), group, boost::none);
// }

}

#[cfg(test)]
mod test {
    use routing_node::{RoutingNode};
    use facade::{Facade};
    use types::{Authority, DhtId, DestinationAddress};
    use super::super::{Action, RoutingError};
    use std::thread;
    use std::net::{SocketAddr};

    struct NullFacade;

    impl Facade for NullFacade {
      fn handle_get(&mut self, type_id: u64, our_authority: Authority, from_authority: Authority,from_address: DhtId , data: Vec<u8>)->Result<Action, RoutingError> { Err(RoutingError::Success) }
      fn handle_put(&mut self, our_authority: Authority, from_authority: Authority,
                    from_address: DhtId, dest_address: DestinationAddress, data: Vec<u8>)->Result<Action, RoutingError> { Err(RoutingError::Success) }
      fn handle_post(&mut self, our_authority: Authority, from_authority: Authority, from_address: DhtId, data: Vec<u8>)->Result<Action, RoutingError> { Err(RoutingError::Success) }
      fn handle_get_response(&mut self, from_address: DhtId , response: Result<Vec<u8>, RoutingError>) { }
      fn handle_put_response(&mut self, from_authority: Authority,from_address: DhtId , response: Result<Vec<u8>, RoutingError>) { }
      fn handle_post_response(&mut self, from_authority: Authority,from_address: DhtId , response: Result<Vec<u8>, RoutingError>) { }
      fn add_node(&mut self, node: DhtId) {}
      fn drop_node(&mut self, node: DhtId) {}
    }

    #[test]
    fn test_routing_node() {
        let f1 = NullFacade;
        let f2 = NullFacade;
        let n1 = RoutingNode::new(DhtId::generate_random(), f1);
        let n2 = RoutingNode::new(DhtId::generate_random(), f2);

        let n1_ep = n1.accepting_on().unwrap();
        let n2_ep = n2.accepting_on().unwrap();

        fn run_node(n: RoutingNode<NullFacade>, my_ep: SocketAddr, his_ep: SocketAddr)
            -> thread::JoinHandle
        {
            thread::spawn(move || {
                let mut n = n;
                if my_ep.port() < his_ep.port() {
                    n.add_bootstrap(his_ep);
                }
                n.run();
            })
        }

        let t1 = run_node(n1, n1_ep.clone(), n2_ep.clone());
        let t2 = run_node(n2, n2_ep.clone(), n1_ep.clone());

        assert!(t1.join().is_ok());
        assert!(t2.join().is_ok());
    }
}<|MERGE_RESOLUTION|>--- conflicted
+++ resolved
@@ -264,7 +264,6 @@
                                                       group: group };
 
         // Make MessageHeader
-<<<<<<< HEAD
         let header = MessageHeader::new(
             self.message_id,
             original_header.send_to(),
@@ -272,18 +271,7 @@
             types::Authority::NaeManager,
             None,
         );
-        Some(())
-=======
-        // let header = message_header::MessageHeader::new(
-        //     self.message_id,
-        //     original_header.send_to(),
-        //     types::SourceAddress{ from_node: self.own_id.clone(), from_group: Some(find_group.target_id.clone()),
-        //                           reply_to: None},  // FIXME implement OurSourceAddress
-        //     types::Authority::NaeManager,
-        //     None,
-        // );
         Ok(())
->>>>>>> 244be710
     }
 
     fn handle_find_group_response(find_group_response: FindGroupResponse, original_header: MessageHeader) {
