// Copyright 2015 MaidSafe.net limited
//
// This MaidSafe Software is licensed to you under (1) the MaidSafe.net Commercial License,
// version 1.0 or later, or (2) The General Public License (GPL), version 3, depending on which
// licence you accepted on initial access to the Software (the "Licences").
//
// By contributing code to the MaidSafe Software, or to this project generally, you agree to be
// bound by the terms of the MaidSafe Contributor Agreement, version 1.0, found in the root
// directory of this project at LICENSE, COPYING and CONTRIBUTOR respectively and also
// available at: http://www.maidsafe.net/licenses
//
// Unless required by applicable law or agreed to in writing, the MaidSafe Software distributed
// under the GPL Licence is distributed on an "AS IS" BASIS, WITHOUT WARRANTIES OR CONDITIONS
// OF ANY KIND, either express or implied.
//
// See the Licences for the specific language governing permissions and limitations relating to
// use of the MaidSafe Software.

//! The main API for routing nodes (this is where you give the network it's rules)
//!
//! The network will report **From Authority your Authority** and validate cryptographically and
//! via group consensus any message. This means any facade you implement will set out what you deem
//! to be a valid operation, routing will provide a valid message sender and authority that will
//! allow you to set up many decentralised services
//!
//! See maidsafe.net to see what they are doing as an example
//!
//! The data types are encoded with Concise Binary Object Representation (CBOR).
//!
//! This allows us to demand certain tags are available to routing that allows it to confirm things
//! like data.name() when calculating authority.
//!
//! We use Iana tag representations http://www.iana.org/assignments/cbor-tags/cbor-tags.xhtml
//!
//! Please define your own for this library. These tags are non optional and your data MUST meet
//! the requirements and implement the following tags:
//!
//! ```text
//! tag: 5483_0 -> name [u8; 64] type
//! tag: 5483_1 -> XXXXXXXXXXXXXX
//! ```

#![feature(collections)]
#![doc(html_logo_url = "http://maidsafe.net/img/Resources/branding/maidsafe_logo.fab2.png",
       html_favicon_url = "http://maidsafe.net/img/favicon.ico",
              html_root_url = "http://dirvine.github.io/routing")]
// #![warn(missing_docs)]
#![allow(dead_code, unused_variables, unused_features, unused_attributes)]
#![feature(custom_derive, rand, collection, std_misc, unsafe_destructor, unboxed_closures, io, core,
           thread_sleep, ip_addr, convert, scoped)]
extern crate sodiumoxide;
extern crate lru_time_cache;
extern crate message_filter;
extern crate rustc_serialize;
extern crate cbor;
extern crate rand;
extern crate time;
extern crate crust;

use sodiumoxide::crypto;

pub mod routing_client;
pub mod types;
mod message_header;
mod routing_table;
mod accumulator;
mod common_bits;
mod sentinel;
mod messages;
mod name_type;
pub mod message_interface;
pub mod routing_node;
<<<<<<< HEAD
pub mod node_interface;
=======
pub mod interface;
/// NameType is a 512bit name to address elements on the DHT network.
pub use name_type::{NameType};
>>>>>>> acd6e866
pub mod test_utils;

//#[derive(RustcEncodable, RustcDecodable)]
struct SignedKey {
  sign_public_key: crypto::sign::PublicKey,
  encrypt_public_key: crypto::asymmetricbox::PublicKey,
  signature: crypto::sign::Signature, // detached signature
}

pub enum Action {
  Reply(Vec<u8>),
  SendOn(Vec<NameType>),
}

pub enum RoutingError {
  Success,  // vault will also return a Success to indicate a dead end
  NoData,
  InvalidRequest,
  IncorrectData(Vec<u8>),
}

// #[test]
// fn facade_implementation() {

<<<<<<< HEAD
  mod routing_node;
  use node_interface::Interface;
  use types::{DhtId, DestinationAddress, Authority};
  use test_utils::Random;
  
  struct MyFacade;
=======
//   mod routing_node;
//   use interface::Interface;
//   use types::{DestinationAddress, Authority};
//   use NameType;
>>>>>>> acd6e866

//   struct MyFacade;

//   impl Interface for MyFacade {
//     fn handle_get(&mut self, type_id: u64, our_authority: Authority, from_authority: Authority,from_address: NameType , data: Vec<u8>)->Result<Action, RoutingError> { unimplemented!(); }
//     fn handle_put(&mut self, our_authority: Authority, from_authority: Authority,
//                   from_address: NameType, dest_address: DestinationAddress, data: Vec<u8>)->Result<Action, RoutingError> { unimplemented!(); }
//     fn handle_post(&mut self, our_authority: Authority, from_authority: Authority, from_address: NameType, data: Vec<u8>)->Result<Action, RoutingError> { unimplemented!(); }
//     fn handle_get_response(&mut self, from_address: NameType , response: Result<Vec<u8>, RoutingError>) { unimplemented!() }
//     fn handle_put_response(&mut self, from_authority: Authority,from_address: NameType , response: Result<Vec<u8>, RoutingError>) { unimplemented!(); }
//     fn handle_post_response(&mut self, from_authority: Authority,from_address: NameType , response: Result<Vec<u8>, RoutingError>) { unimplemented!(); }
//     fn add_node(&mut self, node: NameType) { unimplemented!(); }
//     fn drop_node(&mut self, node: NameType) { unimplemented!(); }
//     fn handle_churn(&mut self) { unimplemented!(); }
//   }

//   let my_facade = MyFacade;

//   let my_routing = routing_node::RoutingNode::new(my_facade);
//   /* assert_eq!(999, my_routing.get_facade().handle_get_response());  */
// }<|MERGE_RESOLUTION|>--- conflicted
+++ resolved
@@ -70,13 +70,9 @@
 mod name_type;
 pub mod message_interface;
 pub mod routing_node;
-<<<<<<< HEAD
 pub mod node_interface;
-=======
-pub mod interface;
 /// NameType is a 512bit name to address elements on the DHT network.
 pub use name_type::{NameType};
->>>>>>> acd6e866
 pub mod test_utils;
 
 //#[derive(RustcEncodable, RustcDecodable)]
@@ -101,19 +97,10 @@
 // #[test]
 // fn facade_implementation() {
 
-<<<<<<< HEAD
-  mod routing_node;
-  use node_interface::Interface;
-  use types::{DhtId, DestinationAddress, Authority};
-  use test_utils::Random;
-  
-  struct MyFacade;
-=======
 //   mod routing_node;
-//   use interface::Interface;
+//   use node_interface::Interface;
 //   use types::{DestinationAddress, Authority};
 //   use NameType;
->>>>>>> acd6e866
 
 //   struct MyFacade;
 
